{
  "name": "moodlemobile",
<<<<<<< HEAD
  "version": "4.0.1",
=======
  "version": "4.1.0-dev",
>>>>>>> a6d30a50
  "description": "The official app for Moodle.",
  "author": {
    "name": "Moodle Pty Ltd.",
    "email": "mobile@moodle.com"
  },
  "repository": {
    "type": "git",
    "url": "https://github.com/moodlehq/moodleapp.git"
  },
  "license": "Apache-2.0",
  "licenses": [
    {
      "type": "Apache-2.0",
      "url": "http://www.apache.org/licenses/LICENSE-2.0"
    }
  ],
  "scripts": {
    "ng": "ng",
    "start": "ionic serve --browser=$MOODLE_APP_BROWSER",
    "serve:test": "NODE_ENV=testing ionic serve --no-open",
    "build": "ionic build",
    "build:prod": "NODE_ENV=production ionic build --prod",
    "build:test": "NODE_ENV=testing ionic build --configuration=testing",
    "dev:android": "ionic cordova run android --livereload",
    "dev:ios": "ionic cordova run ios",
    "prod:android": "NODE_ENV=production ionic cordova run android --prod",
    "prod:ios": "NODE_ENV=production ionic cordova run ios --prod",
    "test": "NODE_ENV=testing gulp && jest --verbose",
    "test:ci": "NODE_ENV=testing gulp && jest -ci --runInBand --verbose",
    "test:watch": "NODE_ENV=testing gulp watch & jest --watch",
    "test:coverage": "NODE_ENV=testing gulp && jest --coverage",
    "lint": "NODE_OPTIONS=--max-old-space-size=4096 ng lint",
    "ionic:serve:before": "gulp",
    "ionic:serve": "cross-env-shell ./scripts/serve.sh",
    "ionic:build:before": "gulp"
  },
  "dependencies": {
    "@angular/animations": "~10.0.14",
    "@angular/common": "~10.0.14",
    "@angular/core": "~10.0.14",
    "@angular/forms": "~10.0.14",
    "@angular/platform-browser": "~10.0.14",
    "@angular/platform-browser-dynamic": "~10.0.14",
    "@angular/router": "~10.0.14",
    "@ionic-native/badge": "^5.33.0",
    "@ionic-native/camera": "^5.33.0",
    "@ionic-native/chooser": "^5.33.0",
    "@ionic-native/clipboard": "^5.33.0",
    "@ionic-native/core": "^5.33.0",
    "@ionic-native/device": "^5.33.0",
    "@ionic-native/diagnostic": "^5.33.0",
    "@ionic-native/file": "^5.33.0",
    "@ionic-native/file-opener": "^5.33.0",
    "@ionic-native/file-transfer": "^5.33.0",
    "@ionic-native/geolocation": "^5.33.0",
    "@ionic-native/http": "^5.33.0",
    "@ionic-native/in-app-browser": "^5.33.0",
    "@ionic-native/ionic-webview": "^5.33.0",
    "@ionic-native/keyboard": "^5.33.0",
    "@ionic-native/local-notifications": "^5.33.0",
    "@ionic-native/media": "^5.33.0",
    "@ionic-native/media-capture": "^5.33.0",
    "@ionic-native/network": "^5.33.0",
    "@ionic-native/push": "^5.33.0",
    "@ionic-native/qr-scanner": "^5.33.0",
    "@ionic-native/splash-screen": "^5.33.0",
    "@ionic-native/sqlite": "^5.33.0",
    "@ionic-native/status-bar": "^5.33.0",
    "@ionic-native/web-intent": "^5.33.0",
    "@ionic-native/zip": "^5.33.0",
    "@ionic/angular": "^5.9.2",
    "@moodlehq/cordova-plugin-file-transfer": "1.7.1-moodle.5",
    "@moodlehq/cordova-plugin-inappbrowser": "5.0.0-moodle.3",
    "@moodlehq/cordova-plugin-ionic-webview": "5.0.0-moodle.1",
    "@moodlehq/cordova-plugin-local-notification": "0.9.0-moodle.3",
    "@moodlehq/cordova-plugin-qrscanner": "3.0.1-moodle.2",
    "@moodlehq/cordova-plugin-zip": "3.1.0-moodle.1",
    "@moodlehq/phonegap-plugin-push": "2.0.0-moodle.4",
    "@ngx-translate/core": "^13.0.0",
    "@ngx-translate/http-loader": "^6.0.0",
    "@types/chart.js": "^2.9.31",
    "@types/cordova": "0.0.34",
    "@types/dom-mediacapture-record": "^1.0.7",
    "chart.js": "^2.9.4",
    "com-darryncampbell-cordova-plugin-intent": "^2.2.0",
    "cordova": "^11.0.0",
    "cordova-android": "^10.1.1",
    "cordova-clipboard": "^1.3.0",
    "cordova-ios": "^6.2.0",
    "cordova-plugin-add-swift-support": "^2.0.2",
    "cordova-plugin-advanced-http": "^3.2.2",
    "cordova-plugin-badge": "^0.8.8",
    "cordova-plugin-camera": "^6.0.0",
    "cordova-plugin-chooser": "^1.3.2",
    "cordova-plugin-customurlscheme": "^5.0.2",
    "cordova-plugin-device": "^2.0.3",
    "cordova-plugin-file": "^6.0.2",
    "cordova-plugin-file-opener2": "^3.0.5",
    "cordova-plugin-geolocation": "^4.1.0",
    "cordova-plugin-ionic-keyboard": "^2.2.0",
    "cordova-plugin-media": "^5.0.4",
    "cordova-plugin-media-capture": "^3.0.3",
    "cordova-plugin-network-information": "^3.0.0",
    "cordova-plugin-prevent-override": "^1.0.1",
    "cordova-plugin-splashscreen": "^6.0.0",
    "cordova-plugin-statusbar": "^3.0.0",
    "cordova-plugin-wkuserscript": "^1.0.1",
    "cordova-plugin-wkwebview-cookies": "^1.0.1",
    "cordova-sqlite-storage": "^6.0.0",
    "cordova.plugins.diagnostic": "^6.1.1",
    "core-js": "^3.9.1",
    "es6-promise-plugin": "^4.2.2",
    "hammerjs": "^2.0.8",
    "jszip": "^3.7.1",
    "mathjax": "2.7.7",
    "moment": "^2.29.2",
    "nl.kingsquare.cordova.background-audio": "^1.0.1",
    "rxjs": "~6.5.5",
    "ts-md5": "^1.2.7",
    "tslib": "^2.3.1",
    "zone.js": "~0.10.3"
  },
  "devDependencies": {
    "@angular-builders/custom-webpack": "^10.0.1",
    "@angular-devkit/architect": "^0.1202.7",
    "@angular-devkit/build-angular": "~0.1000.8",
    "@angular-eslint/builder": "^4.2.0",
    "@angular-eslint/eslint-plugin": "^4.2.0",
    "@angular-eslint/eslint-plugin-template": "^4.2.0",
    "@angular-eslint/schematics": "^4.2.0",
    "@angular-eslint/template-parser": "^4.2.0",
    "@angular/cli": "~10.0.8",
    "@angular/compiler": "~10.0.14",
    "@angular/compiler-cli": "~10.0.14",
    "@angular/language-service": "~10.0.14",
    "@ionic/angular-toolkit": "^2.3.3",
    "@ionic/cli": "^6.19.0",
    "@types/faker": "^5.1.3",
    "@types/node": "^12.12.64",
    "@types/resize-observer-browser": "^0.1.5",
    "@types/webpack-env": "^1.16.0",
    "@typescript-eslint/eslint-plugin": "^4.22.0",
    "@typescript-eslint/parser": "^4.22.0",
    "check-es-compat": "^1.1.1",
    "cordova-plugin-androidx-adapter": "^1.1.3",
    "cordova-plugin-screen-orientation": "^3.0.2",
    "cross-env": "^7.0.3",
    "eslint": "^7.25.0",
    "eslint-config-prettier": "^8.3.0",
    "eslint-plugin-header": "^3.1.1",
    "eslint-plugin-import": "^2.22.1",
    "eslint-plugin-jest": "^24.3.6",
    "eslint-plugin-jsdoc": "^32.3.3",
    "eslint-plugin-prefer-arrow": "^1.2.3",
    "eslint-plugin-promise": "^5.1.0",
    "faker": "^5.1.0",
    "fs-extra": "^9.1.0",
    "gulp": "4.0.2",
    "gulp-clip-empty-files": "^0.1.2",
    "gulp-concat": "^2.6.1",
    "gulp-flatten": "^0.4.0",
    "gulp-htmlmin": "^5.0.1",
    "gulp-rename": "^2.0.0",
    "gulp-slash": "^1.1.3",
    "jest": "^26.5.2",
    "jest-preset-angular": "^8.3.1",
    "jsonc-parser": "^2.3.1",
    "native-run": "^1.4.0",
    "terser-webpack-plugin": "^4.2.3",
    "ts-jest": "^26.4.1",
    "ts-node": "~8.3.0",
    "typescript": "^3.9.9"
  },
  "engines": {
    "node": ">=14.15.0 <15"
  },
  "cordova": {
    "platforms": [
      "android",
      "ios"
    ],
    "plugins": {
      "cordova-plugin-advanced-http": {
        "ANDROIDBLACKLISTSECURESOCKETPROTOCOLS": "SSLv3,TLSv1"
      },
      "cordova-clipboard": {},
      "cordova-plugin-badge": {},
      "cordova-plugin-camera": {
        "ANDROID_SUPPORT_V4_VERSION": "27.+",
        "ANDROIDX_CORE_VERSION": "1.6.+"
      },
      "cordova-plugin-chooser": {},
      "cordova-plugin-customurlscheme": {
        "URL_SCHEME": "moodlemobile",
        "ANDROID_SCHEME": " ",
        "ANDROID_HOST": " ",
        "ANDROID_PATHPREFIX": "/"
      },
      "cordova-plugin-device": {},
      "cordova-plugin-file-opener2": {
        "ANDROID_SUPPORT_V4_VERSION": "27.+"
      },
      "cordova-plugin-geolocation": {
        "GPS_REQUIRED": "false"
      },
      "@moodlehq/cordova-plugin-inappbrowser": {},
      "cordova-plugin-ionic-keyboard": {},
      "@moodlehq/cordova-plugin-ionic-webview": {},
      "@moodlehq/cordova-plugin-local-notification": {
        "ANDROID_SUPPORT_V4_VERSION": "26.+"
      },
      "cordova-plugin-media-capture": {},
      "cordova-plugin-media": {
        "KEEP_AVAUDIOSESSION_ALWAYS_ACTIVE": "NO"
      },
      "cordova-plugin-network-information": {},
      "@moodlehq/cordova-plugin-qrscanner": {},
      "cordova-plugin-splashscreen": {},
      "cordova-plugin-statusbar": {},
      "cordova-plugin-wkuserscript": {},
      "cordova-plugin-wkwebview-cookies": {},
      "@moodlehq/cordova-plugin-zip": {},
      "cordova-sqlite-storage": {},
      "@moodlehq/phonegap-plugin-push": {
        "ANDROID_SUPPORT_V13_VERSION": "28.0.0",
        "FCM_VERSION": "18.+",
        "IOS_FIREBASE_MESSAGING_VERSION": "~> 6.32.2"
      },
      "com-darryncampbell-cordova-plugin-intent": {},
      "nl.kingsquare.cordova.background-audio": {},
      "cordova.plugins.diagnostic": {
        "ANDROID_SUPPORT_VERSION": "28.+",
        "ANDROIDX_VERSION": "1.0.0",
        "ANDROIDX_APPCOMPAT_VERSION": "1.3.1"
      },
      "@moodlehq/cordova-plugin-file-transfer": {},
      "cordova-plugin-prevent-override": {},
      "cordova-plugin-androidx-adapter": {},
      "cordova-plugin-screen-orientation": {}
    }
  },
  "optionalDependencies": {
    "keytar": "^7.2.0"
  }
}<|MERGE_RESOLUTION|>--- conflicted
+++ resolved
@@ -1,10 +1,6 @@
 {
   "name": "moodlemobile",
-<<<<<<< HEAD
-  "version": "4.0.1",
-=======
   "version": "4.1.0-dev",
->>>>>>> a6d30a50
   "description": "The official app for Moodle.",
   "author": {
     "name": "Moodle Pty Ltd.",
