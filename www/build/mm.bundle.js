// (C) Copyright 2015 Martin Dougiamas
//
// Licensed under the Apache License, Version 2.0 (the "License");
// you may not use this file except in compliance with the License.
// You may obtain a copy of the License at
//
//     http://www.apache.org/licenses/LICENSE-2.0
//
// Unless required by applicable law or agreed to in writing, software
// distributed under the License is distributed on an "AS IS" BASIS,
// WITHOUT WARRANTIES OR CONDITIONS OF ANY KIND, either express or implied.
// See the License for the specific language governing permissions and
// limitations under the License.

angular.module('mm', ['ionic', 'mm.core', 'ngCordova'])
.run(function($ionicPlatform) {
  $ionicPlatform.ready(function() {
    if (window.cordova && window.cordova.plugins && window.cordova.plugins.Keyboard) {
      cordova.plugins.Keyboard.hideKeyboardAccessoryBar(true);
    }
    if (window.StatusBar) {
      StatusBar.styleDefault();
    }
  });
})

<<<<<<< HEAD
angular.module('mm.core', ['pascalprecht.translate']);

angular.module('mm.core')
.factory('$mmLang', function($translate, $translatePartialLoader, $mmConfig) {
    var self = {};
        self.registerLanguageFolder = function(path) {
        $translatePartialLoader.addPart(path);
    }
    self.changeCurrentLanguage = function(language) {
        $translate.use(language);
        $mmConfig.set('current_language', language);
    }
    return self;
})
.config(function($translateProvider, $translatePartialLoaderProvider) {
    $translateProvider.useLoader('$translatePartialLoader', {
      urlTemplate: '{part}/{lang}.json'
    });
    $translatePartialLoaderProvider.addPart('build/lang');
    $translateProvider.fallbackLanguage('en');
})
.run(function($ionicPlatform, $translate, $cordovaGlobalization, $mmConfig) {
    $ionicPlatform.ready(function() {
        $mmConfig.get('current_language').then(function(language) {
            $translate.use(language);
        }, function() {
            $cordovaGlobalization.getPreferredLanguage().then(function(result) {
                var language = result.value;
                if (language.indexOf('-') > -1) {
                    language = language.substr(0, language.indexOf('-'));
                }
                $translate.use(language);
            }, function() {
                $translate.use('en');
            });
        });
    });
=======
angular.module('mm.core', []);

angular.module('mm.core')
.provider('$mmApp', function() {
        var DBNAME = 'MoodleMobile',
        dboptions = {
            autoSchema: true
        },
        dbschema = {
            stores: []
        };
        this.registerStore = function(store) {
        if (typeof(store.name) === 'undefined') {
            console.log('$mmApp: Error: store name is undefined.');
            return;
        } else if (storeExists(store.name)) {
            console.log('$mmApp: Error: store ' + store.name + ' is already defined.');
            return;
        }
        dbschema.stores.push(store);
    }
        this.registerStores = function(stores) {
        var self = this;
        angular.forEach(stores, function(store) {
            self.registerStore(store);
        })
    }
        function storeExists(name) {
        var exists = false;
        angular.forEach(dbschema.stores, function(store) {
            if (store.name === name) {
                exists = true;
            }
        });
        return exists;
    }
    this.$get = function($mmDB) {
        var db = $mmDB.getDB(DBNAME, dbschema, dboptions),
            self = {};
                self.getDB = function() {
            return db;
        };
                self.getSchema = function() {
            return dbschema;
        }
        return self;
    }
});

angular.module('mm.core')
.constant('mmConfigStore', 'config')
.config(function($mmAppProvider, mmConfigStore) {
    var stores = [
        {
            name: mmConfigStore,
            keyPath: 'name'
        }
    ];
    $mmAppProvider.registerStores(stores);
})
.factory('$mmConfig', function($http, $q, $log, $mmApp, mmConfigStore) {
    var initialized = false,
        self = {
            config: {}
        };
    function init() {
        var deferred = $q.defer();
        $http.get('config.json').then(function(response) {
            var data = response.data;
            for (var name in data) {
                self.config[name] = data[name];
            }
            initialized = true;
            deferred.resolve();
        }, deferred.reject);
        return deferred.promise;
    };
        self.get = function(name) {
        if (!initialized) {
            return init().then(function() {
                return getConfig(name);
            }, function() {
                $log.error('Failed to initialize $mmConfig.');
            });
        }
        return getConfig(name);
        function getConfig(name) {
            var deferred = $q.defer(),
                value = self.config[name];
            if (typeof(value) == 'undefined') {
                $mmApp.getDB().get(mmConfigStore, name).then(function(entry) {
                    deferred.resolve(entry.value);
                }, deferred.reject);
            } else {
                deferred.resolve(value);
            }
            return deferred.promise;
        }
    };
        self.set = function(name, value) {
        if (!initialized) {
            return init().then(function() {
                return setConfig(name, value);
            }, function() {
                $log.error('Failed to initialize $mmConfig.');
                deferred.reject();
            });
        }
        return setConfig(name, value);
        function setConfig(name, value) {
            var deferred,
                fromStatic = self.config[name];
            if (typeof(fromStatic) === 'undefined') {
                return $mmApp.getDB().insert(mmConfigStore, {name: name, value: value});
            }
            $log.error('Cannot save static config setting \'' + name + '\'.');
            deferred = $q.defer()
            deferred.reject();
            return deferred.promise;
        }
    };
    return self;
});

angular.module('mm.core')
.factory('$mmDB', function($q, $log) {
    var self = {};
        function callDBFunction(db, func) {
        var deferred = $q.defer();
        try{
            if(typeof(db) != 'undefined') {
                db[func].apply(db, Array.prototype.slice.call(arguments, 2)).then(function(result) {
                    if(typeof(result) == 'undefined') {
                        deferred.reject();
                    } else {
                        deferred.resolve(result);
                    }
                });
            } else {
                deferred.reject();
            }
        } catch(ex) {
            $log.error('Error executing function '+func+' to DB '+db.getName());
            $log.error(ex.name+': '+ex.message);
            deferred.reject();
        }
        return deferred.promise;
    }
        function callWhere(db, table, field_name, op, value, op2, value2) {
        var deferred = $q.defer();
        try{
            if(typeof(db) != 'undefined') {
                db.from(table).where(field_name, op, value, op2, value2).list().then(function(list) {
                    deferred.resolve(list);
                }, function() {
                    deferred.reject();
                });
            } else {
                deferred.reject();
            }
        } catch(ex) {
            $log.error('Error querying db '+db.getName()+'. '+ex.name+': '+ex.message);
            deferred.reject();
        }
        return deferred.promise;
    }
        function callWhereEqual(db, table, field_name, value) {
        var deferred = $q.defer();
        try{
            if(typeof(db) != 'undefined') {
                db.from(table).where(field_name, '=', value).list().then(function(list) {
                    deferred.resolve(list);
                }, function() {
                    deferred.reject();
                });
            } else {
                deferred.reject();
            }
        } catch(ex) {
            $log.error('Error getting where equal from db '+db.getName()+'. '+ex.name+': '+ex.message);
            deferred.reject();
        }
        return deferred.promise;
    }
        function callEach(db, table, callback) {
        var deferred = $q.defer();
        callDBFunction(db, 'values', table, undefined, 99999999).then(function(entries) {
            for(var i = 0; i < entries.length; i++) {
                callback(entries[i]);
            }
            deferred.resolve();
        }, function() {
            deferred.reject();
        });
        return deferred.promise;
    };
        self.getDB = function(name, schema) {
        var db = new ydn.db.Storage(name, schema);
        return {
            getName: function() {
                return db.getName();
            },
            get: function(table, id) {
                return callDBFunction(db, 'get', table, id);
            },
            getAll: function(table) {
                return callDBFunction(db, 'values', table, undefined, 99999999);
            },
            count: function(table) {
                return callDBFunction(db, 'count', table);
            },
            insert: function(table, value) {
                return callDBFunction(db, 'put', table, value);
            },
            remove: function(table, id) {
                return callDBFunction(db, 'remove', table, id);
            },
            where: function(table, field_name, op, value, op2, value2) {
                return callWhere(db, table, field_name, op, value, op2, value2);
            },
            whereEqual: function(table, field_name, value) {
                return callWhereEqual(db, table, field_name, value);
            },
            each: function(table, callback) {
                return callEach(db, table, callback);
            },
            close: function() {
                db.close();
                db = undefined;
            }
        };
    };
        self.deleteDB = function(name) {
        return ydn.db.deleteDatabase(name);
    };
    return self;
>>>>>>> 1b2f4090
});<|MERGE_RESOLUTION|>--- conflicted
+++ resolved
@@ -24,7 +24,6 @@
   });
 })
 
-<<<<<<< HEAD
 angular.module('mm.core', ['pascalprecht.translate']);
 
 angular.module('mm.core')
@@ -62,8 +61,7 @@
             });
         });
     });
-=======
-angular.module('mm.core', []);
+});
 
 angular.module('mm.core')
 .provider('$mmApp', function() {
@@ -299,5 +297,4 @@
         return ydn.db.deleteDatabase(name);
     };
     return self;
->>>>>>> 1b2f4090
 });