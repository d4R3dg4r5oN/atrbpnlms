--- conflicted
+++ resolved
@@ -26,10 +26,7 @@
     "shelljs": "^0.3.0"
   },
   "cordovaPlugins": [
-<<<<<<< HEAD
-    "org.apache.cordova.globalization"
-=======
+    "org.apache.cordova.globalization",
     "org.apache.cordova.file"
->>>>>>> aabd3256
   ]
 }