// (C) Copyright 2015 Martin Dougiamas
//
// Licensed under the Apache License, Version 2.0 (the "License");
// you may not use this file except in compliance with the License.
// You may obtain a copy of the License at
//
//     http://www.apache.org/licenses/LICENSE-2.0
//
// Unless required by applicable law or agreed to in writing, software
// distributed under the License is distributed on an "AS IS" BASIS,
// WITHOUT WARRANTIES OR CONDITIONS OF ANY KIND, either express or implied.
// See the License for the specific language governing permissions and
// limitations under the License.

angular.module('mm', ['ionic', 'mm.core', 'ngCordova'])
.run(function($ionicPlatform) {
  $ionicPlatform.ready(function() {
    if (window.cordova && window.cordova.plugins && window.cordova.plugins.Keyboard) {
      cordova.plugins.Keyboard.hideKeyboardAccessoryBar(true);
    }
    if (window.StatusBar) {
      StatusBar.styleDefault();
    }
  });
})

angular.module('mm.core', ['pascalprecht.translate']);

angular.module('mm.core')
.factory('$mmLang', function($translate, $translatePartialLoader, $mmConfig) {
    var self = {};
        self.registerLanguageFolder = function(path) {
        $translatePartialLoader.addPart(path);
    }
    self.changeCurrentLanguage = function(language) {
        $translate.use(language);
        $mmConfig.set('current_language', language);
    }
    return self;
})
.config(function($translateProvider, $translatePartialLoaderProvider) {
    $translateProvider.useLoader('$translatePartialLoader', {
      urlTemplate: '{part}/{lang}.json'
    });
    $translatePartialLoaderProvider.addPart('build/lang');
    $translateProvider.fallbackLanguage('en');
})
.run(function($ionicPlatform, $translate, $cordovaGlobalization, $mmConfig) {
    $ionicPlatform.ready(function() {
        $mmConfig.get('current_language').then(function(language) {
            $translate.use(language);
        }, function() {
            $cordovaGlobalization.getPreferredLanguage().then(function(result) {
                var language = result.value;
                if (language.indexOf('-') > -1) {
                    language = language.substr(0, language.indexOf('-'));
                }
                $translate.use(language);
            }, function() {
                $translate.use('en');
            });
        });
    });
});

angular.module('mm.core')
.provider('$mmApp', function() {
        var DBNAME = 'MoodleMobile',
        dboptions = {
            autoSchema: true
        },
        dbschema = {
            stores: []
        };
        this.registerStore = function(store) {
        if (typeof(store.name) === 'undefined') {
            console.log('$mmApp: Error: store name is undefined.');
            return;
        } else if (storeExists(store.name)) {
            console.log('$mmApp: Error: store ' + store.name + ' is already defined.');
            return;
        }
        dbschema.stores.push(store);
    }
        this.registerStores = function(stores) {
        var self = this;
        angular.forEach(stores, function(store) {
            self.registerStore(store);
        })
    }
        function storeExists(name) {
        var exists = false;
        angular.forEach(dbschema.stores, function(store) {
            if (store.name === name) {
                exists = true;
            }
        });
        return exists;
    }
    this.$get = function($mmDB) {
        var db = $mmDB.getDB(DBNAME, dbschema, dboptions),
            self = {};
                self.getDB = function() {
            return db;
        };
                self.getSchema = function() {
            return dbschema;
        }
        return self;
    }
});

angular.module('mm.core')
.constant('mmConfigStore', 'config')
.config(function($mmAppProvider, mmConfigStore) {
    var stores = [
        {
            name: mmConfigStore,
            keyPath: 'name'
        }
    ];
    $mmAppProvider.registerStores(stores);
})
.factory('$mmConfig', function($http, $q, $log, $mmApp, mmConfigStore) {
    var initialized = false,
        self = {
            config: {}
        };
    function init() {
        var deferred = $q.defer();
        $http.get('config.json').then(function(response) {
            var data = response.data;
            for (var name in data) {
                self.config[name] = data[name];
            }
            initialized = true;
            deferred.resolve();
        }, deferred.reject);
        return deferred.promise;
    };
        self.get = function(name) {
        if (!initialized) {
            return init().then(function() {
                return getConfig(name);
            }, function() {
                $log.error('Failed to initialize $mmConfig.');
<<<<<<< HEAD
=======
                return $q.reject();
>>>>>>> cd154680
            });
        }
        return getConfig(name);
        function getConfig(name) {
            var deferred = $q.defer(),
                value = self.config[name];
            if (typeof(value) == 'undefined') {
                $mmApp.getDB().get(mmConfigStore, name).then(function(entry) {
                    deferred.resolve(entry.value);
                }, deferred.reject);
            } else {
                deferred.resolve(value);
            }
            return deferred.promise;
        }
    };
        self.set = function(name, value) {
        if (!initialized) {
            return init().then(function() {
                return setConfig(name, value);
            }, function() {
                $log.error('Failed to initialize $mmConfig.');
<<<<<<< HEAD
                deferred.reject();
=======
                return $q.reject();
>>>>>>> cd154680
            });
        }
        return setConfig(name, value);
        function setConfig(name, value) {
            var deferred,
                fromStatic = self.config[name];
            if (typeof(fromStatic) === 'undefined') {
                return $mmApp.getDB().insert(mmConfigStore, {name: name, value: value});
            }
            $log.error('Cannot save static config setting \'' + name + '\'.');
            deferred = $q.defer()
            deferred.reject();
            return deferred.promise;
        }
    };
    return self;
});

angular.module('mm.core')
.factory('$mmDB', function($q, $log) {
    var self = {};
        function callDBFunction(db, func) {
        var deferred = $q.defer();
        try{
            if(typeof(db) != 'undefined') {
                db[func].apply(db, Array.prototype.slice.call(arguments, 2)).then(function(result) {
                    if(typeof(result) == 'undefined') {
                        deferred.reject();
                    } else {
                        deferred.resolve(result);
                    }
                });
            } else {
                deferred.reject();
            }
        } catch(ex) {
            $log.error('Error executing function '+func+' to DB '+db.getName());
            $log.error(ex.name+': '+ex.message);
            deferred.reject();
        }
        return deferred.promise;
    }
        function callWhere(db, table, field_name, op, value, op2, value2) {
        var deferred = $q.defer();
        try{
            if(typeof(db) != 'undefined') {
                db.from(table).where(field_name, op, value, op2, value2).list().then(function(list) {
                    deferred.resolve(list);
                }, function() {
                    deferred.reject();
                });
            } else {
                deferred.reject();
            }
        } catch(ex) {
            $log.error('Error querying db '+db.getName()+'. '+ex.name+': '+ex.message);
            deferred.reject();
        }
        return deferred.promise;
    }
        function callWhereEqual(db, table, field_name, value) {
        var deferred = $q.defer();
        try{
            if(typeof(db) != 'undefined') {
                db.from(table).where(field_name, '=', value).list().then(function(list) {
                    deferred.resolve(list);
                }, function() {
                    deferred.reject();
                });
            } else {
                deferred.reject();
            }
        } catch(ex) {
            $log.error('Error getting where equal from db '+db.getName()+'. '+ex.name+': '+ex.message);
            deferred.reject();
        }
        return deferred.promise;
    }
        function callEach(db, table, callback) {
        var deferred = $q.defer();
        callDBFunction(db, 'values', table, undefined, 99999999).then(function(entries) {
            for(var i = 0; i < entries.length; i++) {
                callback(entries[i]);
            }
            deferred.resolve();
        }, function() {
            deferred.reject();
        });
        return deferred.promise;
    };
        self.getDB = function(name, schema) {
        var db = new ydn.db.Storage(name, schema);
        return {
            getName: function() {
                return db.getName();
            },
            get: function(table, id) {
                return callDBFunction(db, 'get', table, id);
            },
            getAll: function(table) {
                return callDBFunction(db, 'values', table, undefined, 99999999);
            },
            count: function(table) {
                return callDBFunction(db, 'count', table);
            },
            insert: function(table, value) {
                return callDBFunction(db, 'put', table, value);
            },
            remove: function(table, id) {
                return callDBFunction(db, 'remove', table, id);
            },
            where: function(table, field_name, op, value, op2, value2) {
                return callWhere(db, table, field_name, op, value, op2, value2);
            },
            whereEqual: function(table, field_name, value) {
                return callWhereEqual(db, table, field_name, value);
            },
            each: function(table, callback) {
                return callEach(db, table, callback);
            },
            close: function() {
                db.close();
                db = undefined;
            }
        };
    };
        self.deleteDB = function(name) {
        return ydn.db.deleteDatabase(name);
    };
    return self;
});

angular.module('mm.core')
.factory('$mmFS', function($ionicPlatform, $cordovaFile, $log, $q) {
    var self = {},
        initialized = false,
        basePath = '';
    self.FORMATTEXT         = 0;
    self.FORMATDATAURL      = 1;
    self.FORMATBINARYSTRING = 2;
    self.FORMATARRAYBUFFER  = 3;
        self.init = function() {
        var deferred = $q.defer();
        if (initialized) {
            deferred.resolve();
            return deferred.promise;
        }
        $ionicPlatform.ready(function() {
            if (ionic.Platform.isAndroid()) {
                basePath = cordova.file.externalApplicationStorageDirectory;
            } else if(ionic.Platform.isIOS()) {
                basePath = cordova.file.documentsDirectory;
            } else {
                $log.error('Error getting device OS.');
                deferred.reject();
                return;
            }
            initialized = true;
            $log.debug('FS initialized: '+basePath);
            deferred.resolve();
        });
        return deferred.promise;
    };
        self.getFile = function(path) {
        return self.init().then(function() {
            $log.debug('Get file: '+path);
            return $cordovaFile.checkFile(basePath, path);
        });
    };
        self.getDir = function(path) {
        return self.init().then(function() {
            $log.debug('Get directory: '+path);
            return $cordovaFile.checkDir(basePath, path);
        });
    };
        function create(isDirectory, path, failIfExists, base) {
        return self.init().then(function() {
            base = base || basePath;
            if (path.indexOf('/') == -1) {
                if (isDirectory) {
                    $log.debug('Create dir ' + path + ' in ' + base);
                    return $cordovaFile.createDir(base, path, !failIfExists);
                } else {
                    $log.debug('Create file ' + path + ' in ' + base);
                    return $cordovaFile.createFile(base, path, !failIfExists);
                }
            } else {
                var firstDir = path.substr(0, path.indexOf('/'));
                var restOfPath = path.substr(path.indexOf('/') + 1);
                $log.debug('Create dir ' + firstDir + ' in ' + base);
                return $cordovaFile.createDir(base, firstDir, true).then(function(newDirEntry) {
                    return create(isDirectory, restOfPath, failIfExists, newDirEntry.toURL());
                }, function(error) {
                    $log.error('Error creating directory ' + firstDir + ' in ' + base);
                    return $q.reject(error);
                });
            }
        });
    }
        self.createDir = function(path, failIfExists) {
        failIfExists = failIfExists || false;
        return create(true, path, failIfExists);
    };
        self.createFile = function(path, failIfExists) {
        failIfExists = failIfExists || false;
        return create(false, path, failIfExists);
    };
        self.removeDir = function(path) {
        return self.init().then(function() {
            $log.debug('Remove directory: ' + path);
            return $cordovaFile.removeRecursively(basePath, path);
        });
    };
        self.removeFile = function(path) {
        return self.init().then(function() {
            $log.debug('Remove file: ' + path);
            return $cordovaFile.removeFile(basePath, path);
        });
    };
        self.getDirectoryContents = function(path) {
        $log.debug('Get contents of dir: ' + path);
        return self.getDir(path).then(function(dirEntry) {
            var deferred = $q.defer();
            var directoryReader = dirEntry.createReader();
            directoryReader.readEntries(deferred.resolve, deferred.reject);
            return deferred.promise;
        });
    };
        function getSize(entry) {
        var deferred = $q.defer();
        if (entry.isDirectory) {
            var directoryReader = entry.createReader();
            directoryReader.readEntries(function(entries) {
                var promises = [];
                for (var i = 0; i < entries.length; i++) {
                    promises.push(getSize(entries[i]));
                }
                $q.all(promises).then(function(sizes) {
                    var directorySize = 0;
                    for (var i = 0; i < sizes.length; i++) {
                        var fileSize = parseInt(sizes[i]);
                        if (isNaN(fileSize)) {
                            deferred.reject();
                            return;
                        }
                        directorySize += fileSize;
                    }
                    deferred.resolve(directorySize);
                }, deferred.reject);
            }, deferred.reject);
        } else if (entry.isFile) {
            entry.file(function(file) {
                deferred.resolve(file.size);
            }, deferred.reject);
        }
        return deferred.promise;
    }
        self.getDirectorySize = function(path) {
        $log.debug('Get size of dir: ' + path);
        return self.getDir(path).then(function(dirEntry) {
           return getSize(dirEntry);
        });
    };
        self.getFileSize = function(path) {
        $log.debug('Get size of file: ' + path);
        return self.getFile(path).then(function(fileEntry) {
           return getSize(fileEntry);
        });
    };
        self.calculateFreeSpace = function() {
        return $cordovaFile.getFreeDiskSpace();
    };
        self.normalizeFileName = function(filename) {
        filename = decodeURIComponent(filename);
        return filename;
    };
        self.readFile = function(path, format) {
        format = format || self.FORMATTEXT;
        $log.debug('Read file ' + path + ' with format '+format);
        switch (format) {
            case self.FORMATDATAURL:
                return $cordovaFile.readAsDataURL(basePath, path);
            case self.FORMATBINARYSTRING:
                return $cordovaFile.readAsBinaryString(basePath, path);
            case self.FORMATARRAYBUFFER:
                return $cordovaFile.readAsArrayBuffer(basePath, path);
            case self.FORMATTEXT:
            default:
                return $cordovaFile.readAsText(basePath, path);
        }
    };
        self.writeFile = function(path, data) {
        $log.debug('Write file: ' + path);
        return self.init().then(function() {
            return $cordovaFile.writeFile(basePath, path, data, true);
        });
    };
        self.getExternalFile = function(fullPath) {
        return $cordovaFile.checkFile(fullPath, '');
    }
        self.removeExternalFile = function(fullPath) {
        var directory = fullPath.substring(0, fullPath.lastIndexOf('/') );
        var filename = fullPath.substr(fullPath.lastIndexOf('/') + 1);
        return $cordovaFile.removeFile(directory, filename);
    }
    return self;
});<|MERGE_RESOLUTION|>--- conflicted
+++ resolved
@@ -144,10 +144,7 @@
                 return getConfig(name);
             }, function() {
                 $log.error('Failed to initialize $mmConfig.');
-<<<<<<< HEAD
-=======
                 return $q.reject();
->>>>>>> cd154680
             });
         }
         return getConfig(name);
@@ -170,11 +167,7 @@
                 return setConfig(name, value);
             }, function() {
                 $log.error('Failed to initialize $mmConfig.');
-<<<<<<< HEAD
-                deferred.reject();
-=======
                 return $q.reject();
->>>>>>> cd154680
             });
         }
         return setConfig(name, value);
